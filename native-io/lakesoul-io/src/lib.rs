/*
 * Copyright [2022] [DMetaSoul Team]
 *
 * Licensed under the Apache License, Version 2.0 (the "License");
 * you may not use this file except in compliance with the License.
 * You may obtain a copy of the License at
 *
 *     http://www.apache.org/licenses/LICENSE-2.0
 *
 * Unless required by applicable law or agreed to in writing, software
 * distributed under the License is distributed on an "AS IS" BASIS,
 * WITHOUT WARRANTIES OR CONDITIONS OF ANY KIND, either express or implied.
 * See the License for the specific language governing permissions and
 * limitations under the License.
 */
#![feature(new_uninit)]
#![feature(get_mut_unchecked)]
<<<<<<< HEAD
#![feature(async_closure)]

extern crate core;
=======
#![feature(io_error_more)]
>>>>>>> 0e228a49

pub mod lakesoul_reader;
pub mod filter;
pub mod lakesoul_writer;
pub mod lakesoul_io_config;
<<<<<<< HEAD
pub mod sorted_merge;
=======
pub use datafusion::arrow::error::Result;
>>>>>>> 0e228a49
<|MERGE_RESOLUTION|>--- conflicted
+++ resolved
@@ -15,20 +15,11 @@
  */
 #![feature(new_uninit)]
 #![feature(get_mut_unchecked)]
-<<<<<<< HEAD
-#![feature(async_closure)]
-
-extern crate core;
-=======
 #![feature(io_error_more)]
->>>>>>> 0e228a49
 
 pub mod lakesoul_reader;
 pub mod filter;
 pub mod lakesoul_writer;
 pub mod lakesoul_io_config;
-<<<<<<< HEAD
-pub mod sorted_merge;
-=======
 pub use datafusion::arrow::error::Result;
->>>>>>> 0e228a49
+pub mod sorted_merge;