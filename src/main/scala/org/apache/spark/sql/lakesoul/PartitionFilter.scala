/*
 * Copyright [2022] [DMetaSoul Team]
 *
 * Licensed under the Apache License, Version 2.0 (the "License");
 * you may not use this file except in compliance with the License.
 * You may obtain a copy of the License at
 *
 *     http://www.apache.org/licenses/LICENSE-2.0
 *
 * Unless required by applicable law or agreed to in writing, software
 * distributed under the License is distributed on an "AS IS" BASIS,
 * WITHOUT WARRANTIES OR CONDITIONS OF ANY KIND, either express or implied.
 * See the License for the specific language governing permissions and
 * limitations under the License.
 */

package org.apache.spark.sql.lakesoul

import com.dmetasoul.lakesoul.meta.{DataOperation, MetaUtils}
import org.apache.spark.sql.catalyst.analysis.{Resolver, UnresolvedAttribute}
import org.apache.spark.sql.catalyst.expressions.{And, Attribute, Cast, Expression, Literal}
import org.apache.spark.sql.lakesoul.utils.{DataFileInfo, PartitionFilterInfo, SparkUtil}
import org.apache.spark.sql.types.{StructField, StructType}
import org.apache.spark.sql.{Column, DataFrame, Dataset}

object PartitionFilter {

  def partitionsForScan(snapshot: Snapshot, filters: Seq[Expression]): Seq[PartitionFilterInfo] = {
    val table_info = snapshot.getTableInfo

    val partitionFilters = filters.flatMap { filter =>
      LakeSoulUtils.splitMetadataAndDataPredicates(filter, table_info.range_partition_columns, SparkUtil.spark)._1
    }
<<<<<<< HEAD
    snapshot.getPartitionInfoArray
=======
>>>>>>> ebcf6e7b
    val allPartitions = SparkUtil.allPartitionFilterInfoDF(snapshot)

    import SparkUtil.spark.implicits._

    filterFileList(
      table_info.range_partition_schema,
      allPartitions,
      partitionFilters).as[PartitionFilterInfo].collect()
  }


  def filesForScan(snapshot: Snapshot,
                   filters: Seq[Expression]): Array[DataFileInfo] = {
    val partitionRangeValues = partitionsForScan(snapshot, filters).map(_.range_value)
    val partitionInfo = snapshot.getPartitionInfoArray.filter(p => partitionRangeValues.contains(p.range_value))
    DataOperation.getTableDataInfo(partitionInfo)
  }

  def filterFileList(partitionSchema: StructType,
                     files: Seq[DataFileInfo],
                     partitionFilters: Seq[Expression]): Seq[DataFileInfo] = {
    import SparkUtil.spark.implicits._
    val partitionsMatched = filterFileList(partitionSchema,
      files.map(f => PartitionFilterInfo(
        f.range_partitions,
        MetaUtils.getPartitionMapFromKey(f.range_partitions),
        0
      )).toDF,
      partitionFilters).as[PartitionFilterInfo].collect()
    files.filter(f => partitionsMatched.exists(p => p.range_value == f.range_partitions))
  }

  /**
    * Filters the given [[Dataset]] by the given `partitionFilters`, returning those that match.
    *
    * @param files            The active files, which contains the partition value
    *                         information
    * @param partitionFilters Filters on the partition columns
    */
  def filterFileList(partitionSchema: StructType,
                     files: DataFrame,
                     partitionFilters: Seq[Expression]): DataFrame = {
    val rewrittenFilters = rewritePartitionFilters(
      partitionSchema,
      files.sparkSession.sessionState.conf.resolver,
      partitionFilters)
    val columnFilter = new Column(rewrittenFilters.reduceLeftOption(And).getOrElse(Literal(true)))
    files.filter(columnFilter)
  }

  /**
    * Rewrite the given `partitionFilters` to be used for filtering partition values.
    * We need to explicitly resolve the partitioning columns here because the partition columns
    * are stored as keys of a Map type instead of attributes in the DataFileInfo schema (below) and thus
    * cannot be resolved automatically.
    * e.g. (cast('range_partitions.zc as string) = ff)
    *
    * @param partitionFilters        Filters on the partition columns
    * @param partitionColumnPrefixes The path to the `partitionValues` column, if it's nested
    */
  def rewritePartitionFilters(partitionSchema: StructType,
                              resolver: Resolver,
                              partitionFilters: Seq[Expression],
                              partitionColumnPrefixes: Seq[String] = Nil): Seq[Expression] = {
    partitionFilters.map(_.transformUp {
      case a: Attribute =>
        // If we have a special column name, e.g. `a.a`, then an UnresolvedAttribute returns
        // the column name as '`a.a`' instead of 'a.a', therefore we need to strip the backticks.
        val unquoted = a.name.stripPrefix("`").stripSuffix("`")
        val partitionCol = partitionSchema.find { field => resolver(field.name, unquoted) }
        partitionCol match {
          case Some(StructField(name, dataType, _, _)) =>
            Cast(
              UnresolvedAttribute(partitionColumnPrefixes ++ Seq("range_partitions", name)),
              dataType)
          case None =>
            // This should not be able to happen, but the case was present in the original code so
            // we kept it to be safe.
            UnresolvedAttribute(partitionColumnPrefixes ++ Seq("range_partitions", a.name))
        }
    })
  }


}<|MERGE_RESOLUTION|>--- conflicted
+++ resolved
@@ -31,10 +31,6 @@
     val partitionFilters = filters.flatMap { filter =>
       LakeSoulUtils.splitMetadataAndDataPredicates(filter, table_info.range_partition_columns, SparkUtil.spark)._1
     }
-<<<<<<< HEAD
-    snapshot.getPartitionInfoArray
-=======
->>>>>>> ebcf6e7b
     val allPartitions = SparkUtil.allPartitionFilterInfoDF(snapshot)
 
     import SparkUtil.spark.implicits._
