/*
 * Copyright [2022] [DMetaSoul Team]
 *
 * Licensed under the Apache License, Version 2.0 (the "License");
 * you may not use this file except in compliance with the License.
 * You may obtain a copy of the License at
 *
 *     http://www.apache.org/licenses/LICENSE-2.0
 *
 * Unless required by applicable law or agreed to in writing, software
 * distributed under the License is distributed on an "AS IS" BASIS,
 * WITHOUT WARRANTIES OR CONDITIONS OF ANY KIND, either express or implied.
 * See the License for the specific language governing permissions and
 * limitations under the License.
 */

package org.apache.spark.sql.lakesoul

import com.dmetasoul.lakesoul.meta._
import org.apache.hadoop.fs.Path
import org.apache.spark.internal.Logging
import org.apache.spark.sql.SparkSession
import org.apache.spark.sql.catalyst.expressions.{And, Expression, Literal}
import org.apache.spark.sql.execution.datasources.parquet.ParquetSchemaConverter
import org.apache.spark.sql.lakesoul.exception.MetaRerunException
import org.apache.spark.sql.lakesoul.schema.SchemaUtils
import org.apache.spark.sql.lakesoul.utils._

import java.util.{ConcurrentModificationException, UUID}
import scala.collection.mutable
import scala.collection.mutable.ArrayBuffer

class TransactionCommit(override val snapshotManagement: SnapshotManagement) extends Transaction {

}

object TransactionCommit {
  private val active = new ThreadLocal[TransactionCommit]

  /** Get the active transaction */
  def getActive: Option[TransactionCommit] = Option(active.get())

  /**
    * Sets a transaction as the active transaction.
    *
    * @note This is not meant for being called directly, only from
    *       `OptimisticTransaction.withNewTransaction`. Use that to create and set active tc.
    */
  private[lakesoul] def setActive(tc: TransactionCommit): Unit = {
    if (active.get != null) {
      throw new IllegalStateException("Cannot set a new TransactionCommit as active when one is already active")
    }
    active.set(tc)
  }

  /**
    * Clears the active transaction as the active transaction.
    *
    * @note This is not meant for being called directly, `OptimisticTransaction.withNewTransaction`.
    */
  private[lakesoul] def clearActive(): Unit = {
    active.set(null)
  }
}

class PartMergeTransactionCommit(override val snapshotManagement: SnapshotManagement) extends Transaction {

}

object PartMergeTransactionCommit {
  private val active = new ThreadLocal[PartMergeTransactionCommit]

  /** Get the active transaction */
  def getActive: Option[PartMergeTransactionCommit] = Option(active.get())

  /**
    * Sets a transaction as the active transaction.
    *
    * @note This is not meant for being called directly, only from
    *       `OptimisticTransaction.withNewTransaction`. Use that to create and set active tc.
    */
  private[lakesoul] def setActive(tc: PartMergeTransactionCommit): Unit = {
    if (active.get != null) {
      throw new IllegalStateException("Cannot set a new TransactionCommit as active when one is already active")
    }
    active.set(tc)
  }

  /**
    * Clears the active transaction as the active transaction.
    *
    * @note This is not meant for being called directly, `OptimisticTransaction.withNewTransaction`.
    */
  private[lakesoul] def clearActive(): Unit = {
    active.set(null)
  }
}

trait Transaction extends TransactionalWrite with Logging {
  val snapshotManagement: SnapshotManagement

  def snapshot: Snapshot = snapshotManagement.snapshot

  //todo
  private val spark = SparkSession.active

  /** Whether this commit is delta commit */
  override protected var commitType: Option[CommitType] = None

  /** Whether this table has a short table name */
  override protected var shortTableName: Option[String] = None

  def setCommitType(value: String): Unit = {
    assert(commitType.isEmpty, "Cannot set commit type more than once in a transaction.")
    commitType = Some(CommitType(value))
  }

  def setShortTableName(value: String): Unit = {
    assert(!new Path(value).isAbsolute, s"Short Table name `$value` can't be a path")
    assert(shortTableName.isEmpty, "Cannot set short table name more than once in a transaction.")
    assert(tableInfo.short_table_name.isEmpty || tableInfo.short_table_name.get.equals(value),
      s"Table `$table_path` already has a short name `${tableInfo.short_table_name.get}`, " +
        s"you can't change it to `$value`")
    if (tableInfo.short_table_name.isEmpty) {
      shortTableName = Some(value)
    }
  }

  def isFirstCommit: Boolean = snapshot.isFirstCommit

  protected lazy val table_path: String = tableInfo.table_path_s.get

  /**
    * Tracks the data that could have been seen by recording the partition
    * predicates by which files have been queried by by this transaction.
    */
  protected val readPredicates = new ArrayBuffer[Expression]

  /** Tracks specific files that have been seen by this transaction. */
  protected val readFiles = new mutable.HashSet[DataFileInfo]

  /** Tracks if this transaction has already committed. */
  protected var committed = false

  /** Stores the updated TableInfo (if any) that will result from this tc. */
  protected var newTableInfo: Option[TableInfo] = None

  /** For new tables, fetch global configs as TableInfo. */
  private val snapshotTableInfo: TableInfo = if (snapshot.isFirstCommit) {
    val updatedConfig = LakeSoulConfig.mergeGlobalConfigs(
      spark.sessionState.conf, Map.empty)
    TableInfo(
      table_path_s = Some(snapshot.getTableName),
      table_id = snapshot.getTableInfo.table_id,
      configuration = updatedConfig,
      short_table_name = shortTableName
    )
  } else {
    snapshot.getTableInfo
  }

  /** Returns the TableInfo at the current point in the log. */
  def tableInfo: TableInfo = newTableInfo.getOrElse(snapshotTableInfo)

  /** Set read files when compacting part of table files. */
  def setReadFiles(files: Seq[DataFileInfo]): Unit = {
    readFiles.clear()
    readFiles ++= files
  }

  /**
    * Records an update to the TableInfo that should be committed with this transaction.
    * Note that this must be done before writing out any files so that file writing
    * and checks happen with the final TableInfo for the table.
    *
    * IMPORTANT: It is the responsibility of the caller to ensure that files currently
    * present in the table are still valid under the new TableInfo.
    */
  def updateTableInfo(table_info: TableInfo): Unit = {
    assert(!hasWritten,
      "Cannot update the metadata in a transaction that has already written data.")
    assert(newTableInfo.isEmpty,
      "Cannot change the metadata more than once in a transaction.")

    val updatedTableInfo = if (isFirstCommit) {
      val updatedConfigs = LakeSoulConfig.mergeGlobalConfigs(
        spark.sessionState.conf, table_info.configuration)
      table_info.copy(
        configuration = updatedConfigs,
        short_table_name = shortTableName
      )
    } else{
      table_info
    }
    // if task run maybe inconsistent with new update tableinfo; no two phase protocol
    verifyNewMetadata(updatedTableInfo)
    newTableInfo = Some(updatedTableInfo)
  }

  protected def verifyNewMetadata(table_info: TableInfo): Unit = {
    SchemaUtils.checkColumnNameDuplication(table_info.schema, "in the TableInfo update")
    ParquetSchemaConverter.checkFieldNames(SchemaUtils.explodeNestedFieldNames(table_info.data_schema))
  }


  /** Returns files matching the given predicates. */
  def filterFiles(): Seq[DataFileInfo] = filterFiles(Seq(Literal.apply(true)))

  /** Returns files matching the given predicates. */
  //Only filtered by partition, dataFilter has not been used
  def filterFiles(filters: Seq[Expression]): Seq[DataFileInfo] = {
    val scan = PartitionFilter.filesForScan(snapshot, filters)
    val partitionFilters = filters.filter { f =>
      LakeSoulUtils.isPredicatePartitionColumnsOnly(f, tableInfo.range_partition_columns, spark)
    }
    readPredicates += partitionFilters.reduceLeftOption(And).getOrElse(Literal(true))
    readFiles ++= scan
    scan
  }

  def getCompactionPartitionFiles(partitionInfo: PartitionInfo): Seq[DataFileInfo] = {
    val files = DataOperation.getSinglePartitionDataInfo(partitionInfo)

    readFiles ++= files
    files
  }

  def commit(addFiles: Seq[DataFileInfo],
             expireFiles: Seq[DataFileInfo],
             newTableInfo: TableInfo): Unit = {
    updateTableInfo(newTableInfo)
    commit(addFiles, expireFiles)
  }

  @throws(classOf[ConcurrentModificationException])
  def commit(addFiles: Seq[DataFileInfo],
             expireFiles: Seq[DataFileInfo],
             query_id: String = "", //for streaming commit
             batch_id: Long = -1L): Unit = {
    snapshotManagement.lockInterruptibly {
      assert(!committed, "Transaction already committed.")
      if (isFirstCommit) {
        MetaVersion.createNewTable(
          table_path,
          if (shortTableName.isDefined) shortTableName.get else "",
          tableInfo.table_id,
          tableInfo.table_schema,
          tableInfo.range_column,
          tableInfo.hash_column,
          tableInfo.configuration,
          tableInfo.bucket_num
        )
      }

      val expireFilesWithDeleteOp = expireFiles.map(f => f.copy(file_op = "del"))

      val depend_files = readFiles.toSeq ++ addFiles ++ expireFilesWithDeleteOp

      //Gets all the partition names that need to be changed
      val depend_partitions = depend_files
        .groupBy(_.range_partitions).keys
        .toSet

      val add_file_arr_buf = new ArrayBuffer[DataCommitInfo]()

      val add_partition_info_arr_buf = new ArrayBuffer[PartitionInfo]()

<<<<<<< HEAD
      depend_partitions.foreach(range_key => {
        val changeFiles = addFiles.union(expireFilesWithDeleteOp)
          .filter(a => a.range_partitions.equalsIgnoreCase(range_key))
        if (changeFiles.nonEmpty) {
          val addUUID = UUID.randomUUID()
          add_file_arr_buf += DataCommitInfo(
            tableInfo.table_id,
            range_key,
            addUUID,
            commitType.getOrElse(CommitType("append")).name,
            System.currentTimeMillis(),
            changeFiles.toArray
          )
          add_partition_info_arr_buf += PartitionInfo(
            table_id = tableInfo.table_id,
            range_value = range_key,
            read_files = Array(addUUID)
          )
        }
      })
=======
      val commit_type = commitType.getOrElse(CommitType("append")).name

      if (commit_type.equals(CommitType("update").name)) {
        val delete_file_set = new mutable.HashSet[String]()
        expireFilesWithDeleteOp.foreach(file => {delete_file_set.add(file.path)})

        val partition_list = snapshotManagement.snapshot.getPartitionInfoArray
        depend_partitions.foreach(range_key => {
          val filter_files = new ArrayBuffer[DataFileInfo]()
          val partition_info = partition_list.filter(_.range_value.equalsIgnoreCase(range_key))
          if (partition_info.length > 0) {
            val partition_files = DataOperation.getSinglePartitionDataInfo(partition_info.head)
            partition_files.foreach(partition_file => {
              if(!delete_file_set.contains(partition_file.path)){
                filter_files += partition_file
              }
            })
          }

          val changeFiles = addFiles.union(expireFilesWithDeleteOp)
            .filter(a => a.range_partitions.equalsIgnoreCase(range_key))

          filter_files ++= changeFiles

          if (filter_files.nonEmpty) {
            val addUUID = UUID.randomUUID()
            add_file_arr_buf += DataCommitInfo(
              tableInfo.table_id,
              range_key,
              addUUID,
              commit_type,
              System.currentTimeMillis(),
              filter_files.toArray
            )
            add_partition_info_arr_buf += PartitionInfo(
              table_id = tableInfo.table_id,
              range_value = range_key,
              read_files = Array(addUUID)
            )
          }
        })
      } else {
        depend_partitions.foreach(range_key => {
          val changeFiles = addFiles.union(expireFilesWithDeleteOp)
            .filter(a => a.range_partitions.equalsIgnoreCase(range_key))
          if (changeFiles.nonEmpty) {
            val addUUID = UUID.randomUUID()
            add_file_arr_buf += DataCommitInfo(
              tableInfo.table_id,
              range_key,
              addUUID,
              commit_type,
              System.currentTimeMillis(),
              changeFiles.toArray
            )
            add_partition_info_arr_buf += PartitionInfo(
              table_id = tableInfo.table_id,
              range_value = range_key,
              read_files = Array(addUUID)
            )
          }
        })
      }
>>>>>>> ebcf6e7b

      val meta_info = MetaInfo(
        table_info = tableInfo.copy(short_table_name = shortTableName),
        dataCommitInfo = add_file_arr_buf.toArray,
        partitionInfoArray = add_partition_info_arr_buf.toArray,
        commit_type = commitType.getOrElse(CommitType("append"))
      )

      try {
        val changeSchema = !isFirstCommit && newTableInfo.nonEmpty
        MetaCommit.doMetaCommit(meta_info, changeSchema)
      } catch {
        case e: MetaRerunException => throw e
        case e: Throwable => throw e
      }

      committed = true
    }
    snapshotManagement.updateSnapshot()
  }
}<|MERGE_RESOLUTION|>--- conflicted
+++ resolved
@@ -265,28 +265,6 @@
 
       val add_partition_info_arr_buf = new ArrayBuffer[PartitionInfo]()
 
-<<<<<<< HEAD
-      depend_partitions.foreach(range_key => {
-        val changeFiles = addFiles.union(expireFilesWithDeleteOp)
-          .filter(a => a.range_partitions.equalsIgnoreCase(range_key))
-        if (changeFiles.nonEmpty) {
-          val addUUID = UUID.randomUUID()
-          add_file_arr_buf += DataCommitInfo(
-            tableInfo.table_id,
-            range_key,
-            addUUID,
-            commitType.getOrElse(CommitType("append")).name,
-            System.currentTimeMillis(),
-            changeFiles.toArray
-          )
-          add_partition_info_arr_buf += PartitionInfo(
-            table_id = tableInfo.table_id,
-            range_value = range_key,
-            read_files = Array(addUUID)
-          )
-        }
-      })
-=======
       val commit_type = commitType.getOrElse(CommitType("append")).name
 
       if (commit_type.equals(CommitType("update").name)) {
@@ -350,7 +328,6 @@
           }
         })
       }
->>>>>>> ebcf6e7b
 
       val meta_info = MetaInfo(
         table_info = tableInfo.copy(short_table_name = shortTableName),
