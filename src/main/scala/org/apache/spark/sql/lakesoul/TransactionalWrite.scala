/*
 * Copyright [2022] [DMetaSoul Team]
 *
 * Licensed under the Apache License, Version 2.0 (the "License");
 * you may not use this file except in compliance with the License.
 * You may obtain a copy of the License at
 *
 *     http://www.apache.org/licenses/LICENSE-2.0
 *
 * Unless required by applicable law or agreed to in writing, software
 * distributed under the License is distributed on an "AS IS" BASIS,
 * WITHOUT WARRANTIES OR CONDITIONS OF ANY KIND, either express or implied.
 * See the License for the specific language governing permissions and
 * limitations under the License.
 */

package org.apache.spark.sql.lakesoul

import com.dmetasoul.lakesoul.meta.CommitType
import org.apache.hadoop.fs.Path
import org.apache.spark.sql.Dataset
import org.apache.spark.sql.catalyst.catalog.BucketSpec
import org.apache.spark.sql.catalyst.expressions.Attribute
import org.apache.spark.sql.execution.datasources.{BasicWriteJobStatsTracker, FileFormatWriter, WriteJobStatsTracker}
import org.apache.spark.sql.execution.{QueryExecution, SQLExecution}
import org.apache.spark.sql.functions.col
import org.apache.spark.sql.internal.SQLConf
import org.apache.spark.sql.lakesoul.exception.LakeSoulErrors
import org.apache.spark.sql.lakesoul.schema.{InvariantCheckerExec, Invariants, SchemaUtils}
import org.apache.spark.sql.lakesoul.sources.LakeSoulSQLConf
import org.apache.spark.sql.lakesoul.utils.{DataFileInfo, SparkUtil}
import org.apache.spark.sql.types.StructType
import org.apache.spark.util.SerializableConfiguration

import scala.collection.mutable
import scala.collection.mutable.ListBuffer

trait TransactionalWrite {
  self: Transaction =>
  protected def snapshot: Snapshot

  protected var commitType: Option[CommitType]

  protected var shortTableName: Option[String]

  protected var hasWritten = false

  protected def getCommitter(outputPath: Path): DelayedCommitProtocol =
    new DelayedCommitProtocol("lakesoul", outputPath.toString, None)

  /**
    * Normalize the schema of the query, and return the QueryExecution to execute. The output
    * attributes of the QueryExecution may not match the attributes we return as the output schema.
    * This is because streaming queries create `IncrementalExecution`, which cannot be further
    * modified. We can however have the Parquet writer use the physical plan from
    * `IncrementalExecution` and the output schema provided through the attributes.
    */
  protected def normalizeData(data: Dataset[_]): (QueryExecution, Seq[Attribute]) = {
    val normalizedData = SchemaUtils.normalizeColumnNames(tableInfo.schema, data)
    val cleanedData = SchemaUtils.dropNullTypeColumns(normalizedData)
    val queryExecution = if (cleanedData.schema != normalizedData.schema) {
      // For batch executions, we need to use the latest DataFrame query execution
      cleanedData.queryExecution
    } else {
      // For streaming workloads, we need to use the QueryExecution created from StreamExecution
      data.queryExecution
    }
    queryExecution -> cleanedData.queryExecution.analyzed.output
  }


  protected def getPartitioningColumns(rangePartitionSchema: StructType,
                                       hashPartitionSchema: StructType,
                                       output: Seq[Attribute],
                                       colsDropped: Boolean): Seq[Attribute] = {
    val rangePartitionColumns: Seq[Attribute] = rangePartitionSchema.map { col =>
      // schema is already normalized, therefore we can do an equality check
      output.find(f => f.name == col.name)
        .getOrElse {
          throw LakeSoulErrors.partitionColumnNotFoundException(col.name, output)
        }
    }
    val hashPartitionColumns: Seq[Attribute] = hashPartitionSchema.map { col =>
      // schema is already normalized, therefore we can do an equality check
      output.find(f => f.name == col.name)
        .getOrElse {
          throw LakeSoulErrors.partitionColumnNotFoundException(col.name, output)
        }
    }

    val partitionColumns = rangePartitionColumns ++ hashPartitionColumns

    if (partitionColumns.nonEmpty && partitionColumns.length == output.length) {
      throw LakeSoulErrors.nonPartitionColumnAbsentException(colsDropped)
    }
    rangePartitionColumns
  }

  def writeFiles(data: Dataset[_]): Seq[DataFileInfo] = writeFiles(data, None, isCompaction = false)._1

  def writeFiles(data: Dataset[_], writeOptions: Option[LakeSoulOptions]): Seq[DataFileInfo] =
    writeFiles(data, writeOptions, isCompaction = false)._1

  def writeFiles(data: Dataset[_], isCompaction: Boolean): (Seq[DataFileInfo], Path) =
    writeFiles(data, None, isCompaction = isCompaction)

  /**
    * Writes out the dataframe after performing schema validation. Returns a list of
    * actions to append these files to the reservoir.
    */
  def writeFiles(oriData: Dataset[_],
                 writeOptions: Option[LakeSoulOptions],
<<<<<<< HEAD
                 isCompaction: Boolean): Seq[DataFileInfo] = {
=======
                 isCompaction: Boolean): (Seq[DataFileInfo], Path) = {
>>>>>>> ebcf6e7b
    val data = if (tableInfo.hash_partition_columns.nonEmpty) {
      oriData.repartition(tableInfo.bucket_num, tableInfo.hash_partition_columns.map(col): _*)
    } else {
      oriData
    }

    hasWritten = true
    val spark = data.sparkSession
    spark.sessionState.conf.setConfString(SQLConf.UNSUPPORTED_OPERATION_CHECK_ENABLED.key, "false")

    //If this is the first time to commit, you need to check if there is data in the path where the table is located.
    //If there has data, you cannot create a new table
    if (isFirstCommit) {
      val path = new Path(table_path)
      val fs = path.getFileSystem(spark.sessionState.newHadoopConf())
      if (fs.exists(path) && fs.listStatus(path).nonEmpty) {
        throw LakeSoulErrors.failedCreateTableException(table_path)
      }
    }

    val rangePartitionSchema = tableInfo.range_partition_schema
    val hashPartitionSchema = tableInfo.hash_partition_schema
<<<<<<< HEAD
    val outputPath = SparkUtil.makeQualifiedTablePath(tableInfo.table_path)
=======
    var outputPath = SparkUtil.makeQualifiedTablePath(tableInfo.table_path)
    if(isCompaction){
      outputPath =  SparkUtil.makeQualifiedTablePath(new Path(tableInfo.table_path.toString+"/compact_"+System.currentTimeMillis()))
    }
>>>>>>> ebcf6e7b

    val (queryExecution, output) = normalizeData(data)
    val partitioningColumns =
      getPartitioningColumns(
        rangePartitionSchema,
        hashPartitionSchema,
        output,
        output.length < data.schema.size)

    val committer = getCommitter(outputPath)

    //add not null check to primary key
    val invariants = Invariants.getFromSchema(tableInfo.schema, spark)

    SQLExecution.withNewExecutionId(queryExecution) {
      val outputSpec = FileFormatWriter.OutputSpec(
        outputPath.toString,
        Map.empty,
        output)

      val physicalPlan = if (isCompaction) {
        queryExecution.executedPlan
      } else {
        InvariantCheckerExec(queryExecution.executedPlan, invariants)
      }

      val statsTrackers: ListBuffer[WriteJobStatsTracker] = ListBuffer()

      val basicWriteJobStatsTracker = new BasicWriteJobStatsTracker(
        new SerializableConfiguration(spark.sessionState.newHadoopConf()),
        BasicWriteJobStatsTracker.metrics)
      statsTrackers.append(basicWriteJobStatsTracker)


      val hashBucketSpec = tableInfo.hash_column match {
        case "" => None
        case _ => Option(BucketSpec(tableInfo.bucket_num,
          tableInfo.hash_partition_columns,
          tableInfo.hash_partition_columns))
      }

      val sqlConf = spark.sessionState.conf
      val writeOptions = new mutable.HashMap[String, String]()
      if (sqlConf.getConf(LakeSoulSQLConf.PARQUET_COMPRESSION_ENABLE)) {
        writeOptions.put("compression", sqlConf.getConf(LakeSoulSQLConf.PARQUET_COMPRESSION))
      } else {
        writeOptions.put("compression", "uncompressed")
      }

      //      Map("parquet.block.size" -> spark.sessionState.conf.getConf(LakeSoulSQLConf.PARQUET_BLOCK_SIZE).toString)

      FileFormatWriter.write(
        sparkSession = spark,
        plan = physicalPlan,
        fileFormat = snapshot.fileFormat, // TODO doesn't support changing formats.
        committer = committer,
        outputSpec = outputSpec,
        hadoopConf = spark.sessionState.newHadoopConfWithOptions(snapshot.getConfiguration),
        partitionColumns = partitioningColumns,
        bucketSpec = hashBucketSpec,
        statsTrackers = statsTrackers,
        options = writeOptions.toMap)
    }
    val partitionCols = tableInfo.range_partition_columns
    //Returns the absolute path to the file
    val real_write_cols = data.schema.fieldNames.filter(!partitionCols.contains(_)).mkString(",")
<<<<<<< HEAD
    committer.addedStatuses.map(file => file.copy(
      file_exist_cols = real_write_cols
//      todo
//      is_base_file = is_base_file
    ))
=======
    (committer.addedStatuses.map(file => file.copy(
      file_exist_cols = real_write_cols
    )), outputPath)
>>>>>>> ebcf6e7b
  }


}<|MERGE_RESOLUTION|>--- conflicted
+++ resolved
@@ -110,11 +110,7 @@
     */
   def writeFiles(oriData: Dataset[_],
                  writeOptions: Option[LakeSoulOptions],
-<<<<<<< HEAD
-                 isCompaction: Boolean): Seq[DataFileInfo] = {
-=======
                  isCompaction: Boolean): (Seq[DataFileInfo], Path) = {
->>>>>>> ebcf6e7b
     val data = if (tableInfo.hash_partition_columns.nonEmpty) {
       oriData.repartition(tableInfo.bucket_num, tableInfo.hash_partition_columns.map(col): _*)
     } else {
@@ -137,14 +133,10 @@
 
     val rangePartitionSchema = tableInfo.range_partition_schema
     val hashPartitionSchema = tableInfo.hash_partition_schema
-<<<<<<< HEAD
-    val outputPath = SparkUtil.makeQualifiedTablePath(tableInfo.table_path)
-=======
     var outputPath = SparkUtil.makeQualifiedTablePath(tableInfo.table_path)
     if(isCompaction){
       outputPath =  SparkUtil.makeQualifiedTablePath(new Path(tableInfo.table_path.toString+"/compact_"+System.currentTimeMillis()))
     }
->>>>>>> ebcf6e7b
 
     val (queryExecution, output) = normalizeData(data)
     val partitioningColumns =
@@ -211,17 +203,9 @@
     val partitionCols = tableInfo.range_partition_columns
     //Returns the absolute path to the file
     val real_write_cols = data.schema.fieldNames.filter(!partitionCols.contains(_)).mkString(",")
-<<<<<<< HEAD
-    committer.addedStatuses.map(file => file.copy(
-      file_exist_cols = real_write_cols
-//      todo
-//      is_base_file = is_base_file
-    ))
-=======
     (committer.addedStatuses.map(file => file.copy(
       file_exist_cols = real_write_cols
     )), outputPath)
->>>>>>> ebcf6e7b
   }
 
 
