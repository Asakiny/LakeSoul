<<<<<<< HEAD
///*
// * Copyright [2022] [DMetaSoul Team]
// *
// * Licensed under the Apache License, Version 2.0 (the "License");
// * you may not use this file except in compliance with the License.
// * You may obtain a copy of the License at
// *
// *     http://www.apache.org/licenses/LICENSE-2.0
// *
// * Unless required by applicable law or agreed to in writing, software
// * distributed under the License is distributed on an "AS IS" BASIS,
// * WITHOUT WARRANTIES OR CONDITIONS OF ANY KIND, either express or implied.
// * See the License for the specific language governing permissions and
// * limitations under the License.
// */
//
//package org.apache.spark.sql.lakesoul.schema
//
//import java.io.File
//
//import org.apache.spark.sql.execution.streaming.MemoryStream
//import org.apache.spark.sql.functions.col
//import org.apache.spark.sql.internal.SQLConf
//import org.apache.spark.sql.lakesoul.SnapshotManagement
//import org.apache.spark.sql.lakesoul.test.LakeSoulSQLCommandTest
//import org.apache.spark.sql.lakesoul.utils.DataFileInfo
//import org.apache.spark.sql.streaming.{StreamingQuery, StreamingQueryException}
//import org.apache.spark.sql.test.{SQLTestUtils, SharedSparkSession}
//import org.apache.spark.sql.types.StructType
//import org.apache.spark.sql.{AnalysisException, Dataset, QueryTest, Row}
//
//class CaseSensitivitySuite extends QueryTest
//  with SharedSparkSession with SQLTestUtils with LakeSoulSQLCommandTest {
//
//  import testImplicits._
//
//  private def testWithCaseSensitivity(name: String)(f: => Unit): Unit = {
//    test(name) {
//      withSQLConf(SQLConf.CASE_SENSITIVE.key -> "true") {
//        f
//      }
//
//      withSQLConf(SQLConf.CASE_SENSITIVE.key -> "false") {
//        f
//      }
//    }
//  }
//
//  private def getPartitionValues(allFiles: Dataset[DataFileInfo], colName: String): Array[String] = {
//    allFiles.select(col(s"range_partitions.$colName")).where(col(colName).isNotNull)
//      .distinct().as[String].collect()
//  }
//
//
//  test("set range partition columns with option - rangePartitions") {
//    withTempDir { tempDir =>
//      val path = tempDir.getCanonicalPath
//      Seq((1, "a"), (2, "b")).toDF("Key", "val").write
//        .option("rangePartitions", "key")
//        .format("lakesoul").mode("append").save(path)
//
//      checkAnswer(
//        spark.read.format("lakesoul").load(path).select("Key", "val"),
//        Row(1, "a") :: Row(2, "b") :: Nil
//      )
//
//      val tableInfo = SnapshotManagement(path).getTableInfoOnly
//      assert(tableInfo.schema == new StructType()
//        .add("Key", "int", false)
//        .add("val", "string"))
//      assert(tableInfo.range_column.equals("Key"))
//
//    }
//  }
//
//  test("set range partition columns with partitionBy") {
//    withTempDir { tempDir =>
//      val path = tempDir.getCanonicalPath
//      Seq((1, "a"), (2, "b")).toDF("Key", "val").write
//        .partitionBy("key")
//        .format("lakesoul").mode("append").save(path)
//
//      checkAnswer(
//        spark.read.format("lakesoul").load(path).select("Key", "val"),
//        Row(1, "a") :: Row(2, "b") :: Nil
//      )
//
//      val tableInfo = SnapshotManagement(path).getTableInfoOnly
//      assert(tableInfo.schema == new StructType()
//        .add("Key", "int", false)
//        .add("val", "string"))
//      assert(tableInfo.range_column.equals("Key"))
//    }
//  }
//
//  test("set range partition columns - rangePartitions has higher priority than partitionBy") {
//    withTempDir { tempDir =>
//      val path = tempDir.getCanonicalPath
//      Seq((1, "a"), (2, "b")).toDF("Key", "val").write
//        .option("rangePartitions", "val")
//        .partitionBy("key")
//        .format("lakesoul").mode("append").save(path)
//
//      checkAnswer(
//        spark.read.format("lakesoul").load(path).select("Key", "val"),
//        Row(1, "a") :: Row(2, "b") :: Nil
//      )
//
//      val tableInfo = SnapshotManagement(path).getTableInfoOnly
//      assert(tableInfo.schema == new StructType()
//        .add("Key", "int")
//        .add("val", "string", false))
//      assert(tableInfo.range_column.equals("val"))
//
//    }
//  }
//
//  test("set hash partition columns with option- hashPartitions and hashBucketNum") {
//    withTempDir { tempDir =>
//      val path = tempDir.getCanonicalPath
//
//      val e1 = intercept[AnalysisException] {
//        Seq((1, "a"), (2, "d")).toDF("key", "val").write
//          .format("lakesoul")
//          .mode("overwrite")
//          .option("hashPartitions", "key")
//          .save(path)
//      }
//      assert(e1.getMessage.contains("You must set the bucket num"))
//
//
//      //first commit can use hash partition with append mode
//      Seq((1, "a"), (2, "b")).toDF("key", "val").write
//        .option("hashPartitions", "key")
//        .option("hashBucketNum", 2)
//        .format("lakesoul")
//        .mode("append").save(path)
//
//      checkAnswer(
//        spark.read.format("lakesoul").load(path).select("key", "val"),
//        Row(1, "a") :: Row(2, "b") :: Nil
//      )
//
//      val tableInfo = SnapshotManagement(path).getTableInfoOnly
//      assert(tableInfo.schema == new StructType()
//        .add("key", "int", false)
//        .add("val", "string"))
//      assert(tableInfo.hash_column.equals("key"))
//      assert(tableInfo.bucket_num == 2)
//
//
//      //don't support append when use hash partition and not first commit
//      val e2 = intercept[AnalysisException] {
//        Seq((3, "d")).toDF("key", "val").write
//          .format("lakesoul")
//          .mode("append")
//          .save(path)
//      }
//      assert(e2.getMessage
//        .contains("When use hash partition and not first commit, `Append` mode is not supported"))
//    }
//  }
//
//  test("set hash partition columns") {
//    withTempDir { tempDir =>
//      val path = tempDir.getCanonicalPath
//
//      Seq((1, "a", "1"), (2, "b", "2")).toDF("key", "val", "hash").write
//        .partitionBy("key")
//        //        .option("rangePartitions","key")
//        .option("hashPartitions", "hash")
//        .option("hashBucketNum", 2)
//        .format("lakesoul")
//        .mode("overwrite")
//        .save(path)
//
//      val tableInfo = SnapshotManagement(path).getTableInfoOnly
//      assert(tableInfo.schema == new StructType()
//        .add("key", "int", false)
//        .add("val", "string")
//        .add("hash", "string", false))
//      assert(tableInfo.range_column.equals("key"))
//      assert(tableInfo.hash_column.equals("hash"))
//
//
//      //don't need to define partition columns when table exists
//      Seq((3, "d", "3")).toDF("key", "val", "hash").write
//        .format("lakesoul")
//        .mode("overwrite")
//        .save(path)
//
//      checkAnswer(
//        spark.read.format("lakesoul").load(path).select("key", "val", "hash"),
//        Row(3, "d", "3") :: Nil
//      )
//
//      //can't change partition columns
//      val e1 = intercept[AnalysisException] {
//        Seq((4, "e", "4")).toDF("key", "val", "hash").write
//          .format("lakesoul")
//          .mode("overwrite")
//          .option("rangePartitions", "val")
//          .save(path)
//      }
//      assert(e1.getMessage.contains("was already set when creating table, it conflicts with your partition columns"))
//
//      val e2 = intercept[AnalysisException] {
//        Seq((4, "e", "4")).toDF("key", "val", "hash").write
//          .format("lakesoul")
//          .mode("overwrite")
//          .option("hashPartitions", "val")
//          .save(path)
//      }
//      assert(e2.getMessage.contains("Hash partition column"))
//
//    }
//  }
//
//  test("set partition columns - case sensitive") {
//    withTempDir { tempDir =>
//      val path = tempDir.getCanonicalPath
//
//      withSQLConf(SQLConf.CASE_SENSITIVE.key -> "false") {
//        Seq((1, "a", "1"), (2, "b", "2")).toDF("key", "val", "hash").write
//          .format("lakesoul")
//          .mode("overwrite")
//          .option("rAngeParTitionS", "key") // note the different case
//          .option("HaSHParTitionS", "hash")
//          .option("HAshBucketNUM", 2)
//          .save(path)
//      }
//
//      checkAnswer(
//        spark.read.format("lakesoul").load(path).select("key", "val", "hash"),
//        Row(1, "a", "1") :: Row(2, "b", "2") :: Nil
//      )
//
//      val tableInfo = SnapshotManagement(path).getTableInfoOnly
//      assert(tableInfo.schema == new StructType()
//        .add("key", "int", false)
//        .add("val", "string")
//        .add("hash", "string", false))
//      assert(tableInfo.range_column.equals("key"))
//      assert(tableInfo.hash_column.equals("hash"))
//
//    }
//  }
//
//  test("set partition columns - case insensitive") {
//    withTempDir { tempDir =>
//      val path = tempDir.getCanonicalPath
//
//      withSQLConf(SQLConf.CASE_SENSITIVE.key -> "true") {
//        Seq((1, "a", "1"), (2, "b", "2")).toDF("key", "val", "hash").write
//          .format("lakesoul")
//          .mode("overwrite")
//          .option("rAngeParTitionS", "key") // note the different case
//          .option("HaSHParTitionS", "hash")
//          .option("HAshBucketNUM", 2)
//          .save(path)
//      }
//
//      checkAnswer(
//        spark.read.format("lakesoul").load(path).select("key", "val", "hash"),
//        Row(1, "a", "1") :: Row(2, "b", "2") :: Nil
//      )
//
//      val tableInfo = SnapshotManagement(path).getTableInfoOnly
//      assert(tableInfo.schema == new StructType()
//        .add("key", "int", false)
//        .add("val", "string")
//        .add("hash", "string", false))
//      assert(tableInfo.range_column.equals("key"))
//      assert(tableInfo.hash_column.equals("hash"))
//
//    }
//  }
//
//  testWithCaseSensitivity("case sensitivity of partition fields") {
//    withTempDir { tempDir =>
//      val query = "SELECT id + 1 as Foo, id as Bar FROM RANGE(1)"
//      sql(query).write
//        //        .partitionBy("foo")
//        .option("rangePartitions", "foo")
//        .format("lakesoul").save(tempDir.getAbsolutePath)
//      checkAnswer(
//        sql(query),
//        spark.read.format("lakesoul").load(tempDir.getAbsolutePath).select("Foo", "Bar")
//      )
//
//
//      val allFiles = SnapshotManagement(tempDir.getAbsolutePath).snapshot.allDataInfoDS
//      assert(getPartitionValues(allFiles, "Foo") === Array("1"))
//      checkAnswer(
//        spark.read.format("lakesoul").load(tempDir.getAbsolutePath).select("Foo", "Bar"),
//        Row(1L, 0L)
//      )
//    }
//  }
//
//  test("case sensitivity of partition fields (stream)") {
//    // DataStreamWriter auto normalizes partition columns, therefore we don't need to check
//    // case sensitive case
//    withSQLConf(SQLConf.CASE_SENSITIVE.key -> "false") {
//      withTempDir(checkpointDir => {
//        withTempDir { tempDir =>
//          val memSource = MemoryStream[(Long, Long)]
//          val stream1 = startStream(memSource.toDF().toDF("Foo", "Bar"), tempDir, checkpointDir)
//          try {
//            memSource.addData((1L, 0L))
//            stream1.processAllAvailable()
//          } finally {
//            stream1.stop()
//          }
//
//          checkAnswer(
//            spark.read.format("lakesoul").load(tempDir.getAbsolutePath).select("foo", "bar"),
//            Row(1L, 0L)
//          )
//
//          val allFiles = SnapshotManagement(tempDir.getAbsolutePath).snapshot.allDataInfoDS
//          assert(getPartitionValues(allFiles, "Foo") === Array("1"))
//        }
//
//      })
//    }
//  }
//
//  testWithCaseSensitivity("two fields with same name") {
//    withTempDir { tempDir =>
//      intercept[AnalysisException] {
//        val query = "SELECT id as Foo, id as foo FROM RANGE(1)"
//        //        sql(query).write.partitionBy("foo").format("lakesoul").save(tempDir.getAbsolutePath)
//        sql(query).write.option("rangePartitions", "foo").format("lakesoul").save(tempDir.getAbsolutePath)
//      }
//    }
//  }
//
//  testWithCaseSensitivity("two fields with same name (stream)") {
//    withTempDir(checkpointDir => {
//      withTempDir { tempDir =>
//        val memSource = MemoryStream[(Long, Long)]
//        val stream1 = startStream(memSource.toDF().toDF("Foo", "foo"), tempDir, checkpointDir)
//        try {
//          val e = intercept[StreamingQueryException] {
//            memSource.addData((0L, 0L))
//            stream1.processAllAvailable()
//          }
//          assert(e.cause.isInstanceOf[AnalysisException])
//        } finally {
//          stream1.stop()
//        }
//      }
//
//    })
//  }
//
//  testWithCaseSensitivity("schema merging is case insenstive but preserves original case") {
//    withTempDir { tempDir =>
//      val query1 = "SELECT id as foo, id as bar FROM RANGE(1)"
//      sql(query1).write.format("lakesoul").save(tempDir.getAbsolutePath)
//
//      val query2 = "SELECT id + 1 as Foo, id as bar FROM RANGE(1)" // notice how 'F' is capitalized
//      sql(query2).write.format("lakesoul").mode("append").save(tempDir.getAbsolutePath)
//
//      val query3 = "SELECT id as bAr, id + 2 as Foo FROM RANGE(1)" // changed order as well
//      sql(query3).write.format("lakesoul").mode("append").save(tempDir.getAbsolutePath)
//
//      val df = spark.read.format("lakesoul").load(tempDir.getAbsolutePath)
//      checkAnswer(
//        df.select("foo", "bar"),
//        Row(0, 0) :: Row(1, 0) :: Row(2, 0) :: Nil
//      )
//      assert(df.schema.fieldNames === Seq("foo", "bar"))
//    }
//  }
//
//  testWithCaseSensitivity("schema merging preserving column case (stream)") {
//    withTempDir(checkpointDir => {
//      withTempDir { tempDir =>
//        val memSource = MemoryStream[(Long, Long)]
//        val stream1 = startStream(memSource.toDF().toDF("Foo", "Bar"), tempDir, checkpointDir, None)
//        try {
//          memSource.addData((0L, 0L))
//          stream1.processAllAvailable()
//        } finally {
//          stream1.stop()
//        }
//        val stream2 = startStream(memSource.toDF().toDF("foo", "Bar"), tempDir, checkpointDir, None)
//        try {
//          memSource.addData((1L, 2L))
//          stream2.processAllAvailable()
//        } finally {
//          stream2.stop()
//        }
//
//        val df = spark.read.format("lakesoul").load(tempDir.getAbsolutePath)
//        checkAnswer(
//          df,
//          Row(0L, 0L) :: Row(1L, 2L) :: Nil
//        )
//        assert(df.schema.fieldNames === Seq("Foo", "Bar"))
//      }
//
//    })
//  }
//
//
//  test("replaceWhere predicate should be case insensitive") {
//    withTempDir { tempDir =>
//      val path = tempDir.getCanonicalPath
//      Seq((1, "a"), (2, "b")).toDF("Key", "val").write
//        //        .partitionBy("key")
//        .option("rangePartitions", "key")
//        .format("lakesoul").mode("append").save(path)
//
//      withSQLConf(SQLConf.CASE_SENSITIVE.key -> "false") {
//        Seq((2, "c")).toDF("Key", "val").write
//          .format("lakesoul")
//          .mode("overwrite")
//          .option("replaceWhere", "key = 2") // note the different case
//          .save(path)
//      }
//
//      checkAnswer(
//        spark.read.format("lakesoul").load(path).select("key", "val"),
//        Row(1, "a") :: Row(2, "c") :: Nil
//      )
//
//      withSQLConf(SQLConf.CASE_SENSITIVE.key -> "true") {
//        val e = intercept[AnalysisException] {
//          Seq((2, "d")).toDF("Key", "val").write
//            .format("lakesoul")
//            .mode("overwrite")
//            .option("replaceWhere", "key = 2") // note the different case
//            .save(path)
//        }
//        assert(e.getMessage.contains("Key"))
//      }
//
//      checkAnswer(
//        spark.read.format("lakesoul").load(path).select("key", "val"),
//        Row(1, "a") :: Row(2, "c") :: Nil
//      )
//    }
//  }
//
//  private def startStream(df: Dataset[_],
//                          tempDir: File,
//                          checkpointDir: File,
//                          partitionBy: Option[String] = Some("foo")): StreamingQuery = {
//    val writer = df.writeStream
//      .option("checkpointLocation", new File(checkpointDir, "_checkpoint").getAbsolutePath)
//      .format("lakesoul")
//    partitionBy.foreach(writer.partitionBy(_))
//    writer.start(tempDir.getAbsolutePath)
//  }
//
//
//}
=======
/*
 * Copyright [2022] [DMetaSoul Team]
 *
 * Licensed under the Apache License, Version 2.0 (the "License");
 * you may not use this file except in compliance with the License.
 * You may obtain a copy of the License at
 *
 *     http://www.apache.org/licenses/LICENSE-2.0
 *
 * Unless required by applicable law or agreed to in writing, software
 * distributed under the License is distributed on an "AS IS" BASIS,
 * WITHOUT WARRANTIES OR CONDITIONS OF ANY KIND, either express or implied.
 * See the License for the specific language governing permissions and
 * limitations under the License.
 */

package org.apache.spark.sql.lakesoul.schema

import org.apache.hadoop.fs.Path

import java.io.File
import org.apache.spark.sql.execution.streaming.MemoryStream
import org.apache.spark.sql.functions.col
import org.apache.spark.sql.internal.SQLConf
import org.apache.spark.sql.lakesoul.SnapshotManagement
import org.apache.spark.sql.lakesoul.test.LakeSoulSQLCommandTest
import org.apache.spark.sql.lakesoul.utils.{DataFileInfo, SparkUtil}
import org.apache.spark.sql.streaming.{StreamingQuery, StreamingQueryException}
import org.apache.spark.sql.test.{SQLTestUtils, SharedSparkSession}
import org.apache.spark.sql.types.StructType
import org.apache.spark.sql.{AnalysisException, Dataset, QueryTest, Row}

class CaseSensitivitySuite extends QueryTest
  with SharedSparkSession with SQLTestUtils with LakeSoulSQLCommandTest {

  import testImplicits._

  private def testWithCaseSensitivity(name: String)(f: => Unit): Unit = {
    test(name) {
      withSQLConf(SQLConf.CASE_SENSITIVE.key -> "true") {
        f
      }

      withSQLConf(SQLConf.CASE_SENSITIVE.key -> "false") {
        f
      }
    }
  }

  private def getPartitionValues(allFiles: Dataset[DataFileInfo], colName: String): Array[String] = {
   allFiles.select(col(s"range_partitions")).distinct().as[String].collect()
  }


  test("set range partition columns with option - rangePartitions") {
    withTempDir { tempDir =>
      val p = tempDir.getCanonicalPath
      val path = SparkUtil.makeQualifiedTablePath(new Path(p)).toString
      Seq((1, "a"), (2, "b")).toDF("Key", "val").write
        .option("rangePartitions", "key")
        .format("lakesoul").mode("append").save(path)

      checkAnswer(
        spark.read.format("lakesoul").load(path).select("Key", "val"),
        Row(1, "a") :: Row(2, "b") :: Nil
      )

      val tableInfo = SnapshotManagement(path).getTableInfoOnly
      assert(tableInfo.schema == new StructType()
        .add("Key", "int", false)
        .add("val", "string"))
      assert(tableInfo.range_column.equals("Key"))

    }
  }

  test("set range partition columns with partitionBy") {
    withTempDir { tempDir =>
      val p = tempDir.getCanonicalPath
      val path = SparkUtil.makeQualifiedTablePath(new Path(p)).toString
      Seq((1, "a"), (2, "b")).toDF("Key", "val").write
        .partitionBy("key")
        .format("lakesoul").mode("append").save(path)

      checkAnswer(
        spark.read.format("lakesoul").load(path).select("Key", "val"),
        Row(1, "a") :: Row(2, "b") :: Nil
      )

      val tableInfo = SnapshotManagement(path).getTableInfoOnly
      assert(tableInfo.schema == new StructType()
        .add("Key", "int", false)
        .add("val", "string"))
      assert(tableInfo.range_column.equals("Key"))
    }
  }

  test("set range partition columns - rangePartitions has higher priority than partitionBy") {
    withTempDir { tempDir =>
      val p = tempDir.getCanonicalPath
      val path = SparkUtil.makeQualifiedTablePath(new Path(p)).toString
      Seq((1, "a"), (2, "b")).toDF("Key", "val").write
        .option("rangePartitions", "val")
        .partitionBy("key")
        .format("lakesoul").mode("append").save(path)

      checkAnswer(
        spark.read.format("lakesoul").load(path).select("Key", "val"),
        Row(1, "a") :: Row(2, "b") :: Nil
      )

      val tableInfo = SnapshotManagement(path).getTableInfoOnly
      assert(tableInfo.schema == new StructType()
        .add("Key", "int")
        .add("val", "string", false))
      assert(tableInfo.range_column.equals("val"))

    }
  }

  test("set hash partition columns with option- hashPartitions and hashBucketNum") {
    withTempDir { tempDir =>
      val p = tempDir.getCanonicalPath
      val path = SparkUtil.makeQualifiedTablePath(new Path(p)).toString

      val e1 = intercept[AnalysisException] {
        Seq((1, "a"), (2, "d")).toDF("key", "val").write
          .format("lakesoul")
          .mode("overwrite")
          .option("hashPartitions", "key")
          .save(path)
      }
      assert(e1.getMessage.contains("You must set the bucket num"))


      //first commit can use hash partition with append mode
      Seq((1, "a"), (2, "b")).toDF("key", "val").write
        .option("hashPartitions", "key")
        .option("hashBucketNum", 2)
        .format("lakesoul")
        .mode("append").save(path)

      checkAnswer(
        spark.read.format("lakesoul").load(path).select("key", "val"),
        Row(1, "a") :: Row(2, "b") :: Nil
      )

      val tableInfo = SnapshotManagement(path).getTableInfoOnly
      assert(tableInfo.schema == new StructType()
        .add("key", "int", false)
        .add("val", "string"))
      assert(tableInfo.hash_column.equals("key"))
      assert(tableInfo.bucket_num == 2)


      //don't support append when use hash partition and not first commit
      val e2 = intercept[AnalysisException] {
        Seq((3, "d")).toDF("key", "val").write
          .format("lakesoul")
          .mode("append")
          .save(path)
      }
      assert(e2.getMessage
        .contains("When use hash partition and not first commit, `Append` mode is not supported"))
    }
  }

  test("set hash partition columns") {
    withTempDir { tempDir =>
      val p = tempDir.getCanonicalPath
      val path = SparkUtil.makeQualifiedTablePath(new Path(p)).toString

      Seq((1, "a", "1"), (2, "b", "2")).toDF("key", "val", "hash").write
        .partitionBy("key")
        //        .option("rangePartitions","key")
        .option("hashPartitions", "hash")
        .option("hashBucketNum", 2)
        .format("lakesoul")
        .mode("overwrite")
        .save(path)

      val tableInfo = SnapshotManagement(path).getTableInfoOnly
      assert(tableInfo.schema == new StructType()
        .add("key", "int", false)
        .add("val", "string")
        .add("hash", "string", false))
      assert(tableInfo.range_column.equals("key"))
      assert(tableInfo.hash_column.equals("hash"))


      //don't need to define partition columns when table exists
      Seq((3, "d", "3")).toDF("key", "val", "hash").write
        .format("lakesoul")
        .mode("overwrite")
        .save(path)

      checkAnswer(
        spark.read.format("lakesoul").load(path).select("key", "val", "hash"),
        Row(3, "d", "3") :: Nil
      )

      //can't change partition columns
      val e1 = intercept[AnalysisException] {
        Seq((4, "e", "4")).toDF("key", "val", "hash").write
          .format("lakesoul")
          .mode("overwrite")
          .option("rangePartitions", "val")
          .save(path)
      }
      assert(e1.getMessage.contains("was already set when creating table, it conflicts with your partition columns"))

      val e2 = intercept[AnalysisException] {
        Seq((4, "e", "4")).toDF("key", "val", "hash").write
          .format("lakesoul")
          .mode("overwrite")
          .option("hashPartitions", "val")
          .save(path)
      }
      assert(e2.getMessage.contains("Hash partition column"))

    }
  }

  test("set partition columns - case sensitive") {
    withTempDir { tempDir =>
      val p = tempDir.getCanonicalPath
      val path = SparkUtil.makeQualifiedTablePath(new Path(p)).toString

      withSQLConf(SQLConf.CASE_SENSITIVE.key -> "false") {
        Seq((1, "a", "1"), (2, "b", "2")).toDF("key", "val", "hash").write
          .format("lakesoul")
          .mode("overwrite")
          .option("rAngeParTitionS", "key") // note the different case
          .option("HaSHParTitionS", "hash")
          .option("HAshBucketNUM", 2)
          .save(path)
      }

      checkAnswer(
        spark.read.format("lakesoul").load(path).select("key", "val", "hash"),
        Row(1, "a", "1") :: Row(2, "b", "2") :: Nil
      )

      val tableInfo = SnapshotManagement(path).getTableInfoOnly
      assert(tableInfo.schema == new StructType()
        .add("key", "int", false)
        .add("val", "string")
        .add("hash", "string", false))
      assert(tableInfo.range_column.equals("key"))
      assert(tableInfo.hash_column.equals("hash"))

    }
  }

  test("set partition columns - case insensitive") {
    withTempDir { tempDir =>
      val p = tempDir.getCanonicalPath
      val path = SparkUtil.makeQualifiedTablePath(new Path(p)).toString

      withSQLConf(SQLConf.CASE_SENSITIVE.key -> "true") {
        Seq((1, "a", "1"), (2, "b", "2")).toDF("key", "val", "hash").write
          .format("lakesoul")
          .mode("overwrite")
          .option("rAngeParTitionS", "key") // note the different case
          .option("HaSHParTitionS", "hash")
          .option("HAshBucketNUM", 2)
          .save(path)
      }

      checkAnswer(
        spark.read.format("lakesoul").load(path).select("key", "val", "hash"),
        Row(1, "a", "1") :: Row(2, "b", "2") :: Nil
      )

      val tableInfo = SnapshotManagement(path).getTableInfoOnly
      assert(tableInfo.schema == new StructType()
        .add("key", "int", false)
        .add("val", "string")
        .add("hash", "string", false))
      assert(tableInfo.range_column.equals("key"))
      assert(tableInfo.hash_column.equals("hash"))

    }
  }

  testWithCaseSensitivity("case sensitivity of partition fields") {
    withTempDir { tempDir =>
      val query = "SELECT id + 1 as Foo, id as Bar FROM RANGE(1)"
      sql(query).write
        //        .partitionBy("foo")
        .option("rangePartitions", "foo")
        .format("lakesoul").save(tempDir.getAbsolutePath)
      checkAnswer(
        sql(query),
        spark.read.format("lakesoul").load(tempDir.getAbsolutePath).select("Foo", "Bar")
      )


      val allFiles = SparkUtil.allDataInfo(SnapshotManagement(SparkUtil.makeQualifiedTablePath(new Path(tempDir.getAbsolutePath))).snapshot).toSeq.toDS()
      assert(getPartitionValues(allFiles, "Foo") === Array("Foo=1"))
      checkAnswer(
        spark.read.format("lakesoul").load(tempDir.getAbsolutePath).select("Foo", "Bar"),
        Row(1L, 0L)
      )
    }
  }

  test("case sensitivity of partition fields (stream)") {
    // DataStreamWriter auto normalizes partition columns, therefore we don't need to check
    // case sensitive case
    withSQLConf(SQLConf.CASE_SENSITIVE.key -> "false") {
      withTempDir(checkpointDir => {
        withTempDir { tempDir =>
          val memSource = MemoryStream[(Long, Long)]
          val stream1 = startStream(memSource.toDF().toDF("Foo", "Bar"), tempDir, checkpointDir)
          try {
            memSource.addData((1L, 0L))
            stream1.processAllAvailable()
          } finally {
            stream1.stop()
          }

          checkAnswer(
            spark.read.format("lakesoul").load(tempDir.getAbsolutePath).select("foo", "bar"),
            Row(1L, 0L)
          )

          val allFiles = SparkUtil.allDataInfo(SnapshotManagement(SparkUtil.makeQualifiedTablePath(new Path(tempDir.getAbsolutePath))).snapshot).toSeq.toDS()
          assert(getPartitionValues(allFiles, "Foo") === Array("Foo=1"))
        }

      })
    }
  }

  testWithCaseSensitivity("two fields with same name") {
    withTempDir { tempDir =>
      intercept[AnalysisException] {
        val query = "SELECT id as Foo, id as foo FROM RANGE(1)"
        //        sql(query).write.partitionBy("foo").format("lakesoul").save(tempDir.getAbsolutePath)
        sql(query).write.option("rangePartitions", "foo").format("lakesoul").save(tempDir.getAbsolutePath)
      }
    }
  }

  testWithCaseSensitivity("two fields with same name (stream)") {
    withTempDir(checkpointDir => {
      withTempDir { tempDir =>
        val memSource = MemoryStream[(Long, Long)]
        val stream1 = startStream(memSource.toDF().toDF("Foo", "foo"), tempDir, checkpointDir)
        try {
          val e = intercept[StreamingQueryException] {
            memSource.addData((0L, 0L))
            stream1.processAllAvailable()
          }
          assert(e.cause.isInstanceOf[AnalysisException])
        } finally {
          stream1.stop()
        }
      }

    })
  }

  testWithCaseSensitivity("schema merging is case insenstive but preserves original case") {
    withTempDir { tempDir =>
      val query1 = "SELECT id as foo, id as bar FROM RANGE(1)"
      sql(query1).write.format("lakesoul").save(tempDir.getAbsolutePath)

      val query2 = "SELECT id + 1 as Foo, id as bar FROM RANGE(1)" // notice how 'F' is capitalized
      sql(query2).write.format("lakesoul").mode("append").save(tempDir.getAbsolutePath)

      val query3 = "SELECT id as bAr, id + 2 as Foo FROM RANGE(1)" // changed order as well
      sql(query3).write.format("lakesoul").mode("append").save(tempDir.getAbsolutePath)

      val df = spark.read.format("lakesoul").load(tempDir.getAbsolutePath)
      checkAnswer(
        df.select("foo", "bar"),
        Row(0, 0) :: Row(1, 0) :: Row(2, 0) :: Nil
      )
      assert(df.schema.fieldNames === Seq("foo", "bar"))
    }
  }

  testWithCaseSensitivity("schema merging preserving column case (stream)") {
    withTempDir(checkpointDir => {
      withTempDir { tempDir =>
        val memSource = MemoryStream[(Long, Long)]
        val stream1 = startStream(memSource.toDF().toDF("Foo", "Bar"), tempDir, checkpointDir, None)
        try {
          memSource.addData((0L, 0L))
          stream1.processAllAvailable()
        } finally {
          stream1.stop()
        }
        val stream2 = startStream(memSource.toDF().toDF("foo", "Bar"), tempDir, checkpointDir, None)
        try {
          memSource.addData((1L, 2L))
          stream2.processAllAvailable()
        } finally {
          stream2.stop()
        }

        val df = spark.read.format("lakesoul").load(tempDir.getAbsolutePath)
        checkAnswer(
          df,
          Row(0L, 0L) :: Row(1L, 2L) :: Nil
        )
        assert(df.schema.fieldNames === Seq("Foo", "Bar"))
      }

    })
  }


  test("replaceWhere predicate should be case insensitive") {
    withTempDir { tempDir =>
      val path = tempDir.getCanonicalPath
      Seq((1, "a"), (2, "b")).toDF("Key", "val").write
        //        .partitionBy("key")
        .option("rangePartitions", "key")
        .format("lakesoul").mode("append").save(path)

      withSQLConf(SQLConf.CASE_SENSITIVE.key -> "false") {
        Seq((2, "c")).toDF("Key", "val").write
          .format("lakesoul")
          .mode("overwrite")
          .option("replaceWhere", "key = 2") // note the different case
          .save(path)
      }

      checkAnswer(
        spark.read.format("lakesoul").load(path).select("key", "val"),
        Row(1, "a") :: Row(2, "c") :: Nil
      )

      withSQLConf(SQLConf.CASE_SENSITIVE.key -> "true") {
        val e = intercept[AnalysisException] {
          Seq((2, "d")).toDF("Key", "val").write
            .format("lakesoul")
            .mode("overwrite")
            .option("replaceWhere", "key = 2") // note the different case
            .save(path)
        }
        assert(e.getMessage.contains("Key"))
      }

      checkAnswer(
        spark.read.format("lakesoul").load(path).select("key", "val"),
        Row(1, "a") :: Row(2, "c") :: Nil
      )
    }
  }

  private def startStream(df: Dataset[_],
                          tempDir: File,
                          checkpointDir: File,
                          partitionBy: Option[String] = Some("foo")): StreamingQuery = {
    val writer = df.writeStream
      .option("checkpointLocation", new File(checkpointDir, "_checkpoint").getAbsolutePath)
      .format("lakesoul")
    partitionBy.foreach(writer.partitionBy(_))
    writer.start(tempDir.getAbsolutePath)
  }


}
>>>>>>> ebcf6e7b
<|MERGE_RESOLUTION|>--- conflicted
+++ resolved
@@ -1,465 +1,3 @@
-<<<<<<< HEAD
-///*
-// * Copyright [2022] [DMetaSoul Team]
-// *
-// * Licensed under the Apache License, Version 2.0 (the "License");
-// * you may not use this file except in compliance with the License.
-// * You may obtain a copy of the License at
-// *
-// *     http://www.apache.org/licenses/LICENSE-2.0
-// *
-// * Unless required by applicable law or agreed to in writing, software
-// * distributed under the License is distributed on an "AS IS" BASIS,
-// * WITHOUT WARRANTIES OR CONDITIONS OF ANY KIND, either express or implied.
-// * See the License for the specific language governing permissions and
-// * limitations under the License.
-// */
-//
-//package org.apache.spark.sql.lakesoul.schema
-//
-//import java.io.File
-//
-//import org.apache.spark.sql.execution.streaming.MemoryStream
-//import org.apache.spark.sql.functions.col
-//import org.apache.spark.sql.internal.SQLConf
-//import org.apache.spark.sql.lakesoul.SnapshotManagement
-//import org.apache.spark.sql.lakesoul.test.LakeSoulSQLCommandTest
-//import org.apache.spark.sql.lakesoul.utils.DataFileInfo
-//import org.apache.spark.sql.streaming.{StreamingQuery, StreamingQueryException}
-//import org.apache.spark.sql.test.{SQLTestUtils, SharedSparkSession}
-//import org.apache.spark.sql.types.StructType
-//import org.apache.spark.sql.{AnalysisException, Dataset, QueryTest, Row}
-//
-//class CaseSensitivitySuite extends QueryTest
-//  with SharedSparkSession with SQLTestUtils with LakeSoulSQLCommandTest {
-//
-//  import testImplicits._
-//
-//  private def testWithCaseSensitivity(name: String)(f: => Unit): Unit = {
-//    test(name) {
-//      withSQLConf(SQLConf.CASE_SENSITIVE.key -> "true") {
-//        f
-//      }
-//
-//      withSQLConf(SQLConf.CASE_SENSITIVE.key -> "false") {
-//        f
-//      }
-//    }
-//  }
-//
-//  private def getPartitionValues(allFiles: Dataset[DataFileInfo], colName: String): Array[String] = {
-//    allFiles.select(col(s"range_partitions.$colName")).where(col(colName).isNotNull)
-//      .distinct().as[String].collect()
-//  }
-//
-//
-//  test("set range partition columns with option - rangePartitions") {
-//    withTempDir { tempDir =>
-//      val path = tempDir.getCanonicalPath
-//      Seq((1, "a"), (2, "b")).toDF("Key", "val").write
-//        .option("rangePartitions", "key")
-//        .format("lakesoul").mode("append").save(path)
-//
-//      checkAnswer(
-//        spark.read.format("lakesoul").load(path).select("Key", "val"),
-//        Row(1, "a") :: Row(2, "b") :: Nil
-//      )
-//
-//      val tableInfo = SnapshotManagement(path).getTableInfoOnly
-//      assert(tableInfo.schema == new StructType()
-//        .add("Key", "int", false)
-//        .add("val", "string"))
-//      assert(tableInfo.range_column.equals("Key"))
-//
-//    }
-//  }
-//
-//  test("set range partition columns with partitionBy") {
-//    withTempDir { tempDir =>
-//      val path = tempDir.getCanonicalPath
-//      Seq((1, "a"), (2, "b")).toDF("Key", "val").write
-//        .partitionBy("key")
-//        .format("lakesoul").mode("append").save(path)
-//
-//      checkAnswer(
-//        spark.read.format("lakesoul").load(path).select("Key", "val"),
-//        Row(1, "a") :: Row(2, "b") :: Nil
-//      )
-//
-//      val tableInfo = SnapshotManagement(path).getTableInfoOnly
-//      assert(tableInfo.schema == new StructType()
-//        .add("Key", "int", false)
-//        .add("val", "string"))
-//      assert(tableInfo.range_column.equals("Key"))
-//    }
-//  }
-//
-//  test("set range partition columns - rangePartitions has higher priority than partitionBy") {
-//    withTempDir { tempDir =>
-//      val path = tempDir.getCanonicalPath
-//      Seq((1, "a"), (2, "b")).toDF("Key", "val").write
-//        .option("rangePartitions", "val")
-//        .partitionBy("key")
-//        .format("lakesoul").mode("append").save(path)
-//
-//      checkAnswer(
-//        spark.read.format("lakesoul").load(path).select("Key", "val"),
-//        Row(1, "a") :: Row(2, "b") :: Nil
-//      )
-//
-//      val tableInfo = SnapshotManagement(path).getTableInfoOnly
-//      assert(tableInfo.schema == new StructType()
-//        .add("Key", "int")
-//        .add("val", "string", false))
-//      assert(tableInfo.range_column.equals("val"))
-//
-//    }
-//  }
-//
-//  test("set hash partition columns with option- hashPartitions and hashBucketNum") {
-//    withTempDir { tempDir =>
-//      val path = tempDir.getCanonicalPath
-//
-//      val e1 = intercept[AnalysisException] {
-//        Seq((1, "a"), (2, "d")).toDF("key", "val").write
-//          .format("lakesoul")
-//          .mode("overwrite")
-//          .option("hashPartitions", "key")
-//          .save(path)
-//      }
-//      assert(e1.getMessage.contains("You must set the bucket num"))
-//
-//
-//      //first commit can use hash partition with append mode
-//      Seq((1, "a"), (2, "b")).toDF("key", "val").write
-//        .option("hashPartitions", "key")
-//        .option("hashBucketNum", 2)
-//        .format("lakesoul")
-//        .mode("append").save(path)
-//
-//      checkAnswer(
-//        spark.read.format("lakesoul").load(path).select("key", "val"),
-//        Row(1, "a") :: Row(2, "b") :: Nil
-//      )
-//
-//      val tableInfo = SnapshotManagement(path).getTableInfoOnly
-//      assert(tableInfo.schema == new StructType()
-//        .add("key", "int", false)
-//        .add("val", "string"))
-//      assert(tableInfo.hash_column.equals("key"))
-//      assert(tableInfo.bucket_num == 2)
-//
-//
-//      //don't support append when use hash partition and not first commit
-//      val e2 = intercept[AnalysisException] {
-//        Seq((3, "d")).toDF("key", "val").write
-//          .format("lakesoul")
-//          .mode("append")
-//          .save(path)
-//      }
-//      assert(e2.getMessage
-//        .contains("When use hash partition and not first commit, `Append` mode is not supported"))
-//    }
-//  }
-//
-//  test("set hash partition columns") {
-//    withTempDir { tempDir =>
-//      val path = tempDir.getCanonicalPath
-//
-//      Seq((1, "a", "1"), (2, "b", "2")).toDF("key", "val", "hash").write
-//        .partitionBy("key")
-//        //        .option("rangePartitions","key")
-//        .option("hashPartitions", "hash")
-//        .option("hashBucketNum", 2)
-//        .format("lakesoul")
-//        .mode("overwrite")
-//        .save(path)
-//
-//      val tableInfo = SnapshotManagement(path).getTableInfoOnly
-//      assert(tableInfo.schema == new StructType()
-//        .add("key", "int", false)
-//        .add("val", "string")
-//        .add("hash", "string", false))
-//      assert(tableInfo.range_column.equals("key"))
-//      assert(tableInfo.hash_column.equals("hash"))
-//
-//
-//      //don't need to define partition columns when table exists
-//      Seq((3, "d", "3")).toDF("key", "val", "hash").write
-//        .format("lakesoul")
-//        .mode("overwrite")
-//        .save(path)
-//
-//      checkAnswer(
-//        spark.read.format("lakesoul").load(path).select("key", "val", "hash"),
-//        Row(3, "d", "3") :: Nil
-//      )
-//
-//      //can't change partition columns
-//      val e1 = intercept[AnalysisException] {
-//        Seq((4, "e", "4")).toDF("key", "val", "hash").write
-//          .format("lakesoul")
-//          .mode("overwrite")
-//          .option("rangePartitions", "val")
-//          .save(path)
-//      }
-//      assert(e1.getMessage.contains("was already set when creating table, it conflicts with your partition columns"))
-//
-//      val e2 = intercept[AnalysisException] {
-//        Seq((4, "e", "4")).toDF("key", "val", "hash").write
-//          .format("lakesoul")
-//          .mode("overwrite")
-//          .option("hashPartitions", "val")
-//          .save(path)
-//      }
-//      assert(e2.getMessage.contains("Hash partition column"))
-//
-//    }
-//  }
-//
-//  test("set partition columns - case sensitive") {
-//    withTempDir { tempDir =>
-//      val path = tempDir.getCanonicalPath
-//
-//      withSQLConf(SQLConf.CASE_SENSITIVE.key -> "false") {
-//        Seq((1, "a", "1"), (2, "b", "2")).toDF("key", "val", "hash").write
-//          .format("lakesoul")
-//          .mode("overwrite")
-//          .option("rAngeParTitionS", "key") // note the different case
-//          .option("HaSHParTitionS", "hash")
-//          .option("HAshBucketNUM", 2)
-//          .save(path)
-//      }
-//
-//      checkAnswer(
-//        spark.read.format("lakesoul").load(path).select("key", "val", "hash"),
-//        Row(1, "a", "1") :: Row(2, "b", "2") :: Nil
-//      )
-//
-//      val tableInfo = SnapshotManagement(path).getTableInfoOnly
-//      assert(tableInfo.schema == new StructType()
-//        .add("key", "int", false)
-//        .add("val", "string")
-//        .add("hash", "string", false))
-//      assert(tableInfo.range_column.equals("key"))
-//      assert(tableInfo.hash_column.equals("hash"))
-//
-//    }
-//  }
-//
-//  test("set partition columns - case insensitive") {
-//    withTempDir { tempDir =>
-//      val path = tempDir.getCanonicalPath
-//
-//      withSQLConf(SQLConf.CASE_SENSITIVE.key -> "true") {
-//        Seq((1, "a", "1"), (2, "b", "2")).toDF("key", "val", "hash").write
-//          .format("lakesoul")
-//          .mode("overwrite")
-//          .option("rAngeParTitionS", "key") // note the different case
-//          .option("HaSHParTitionS", "hash")
-//          .option("HAshBucketNUM", 2)
-//          .save(path)
-//      }
-//
-//      checkAnswer(
-//        spark.read.format("lakesoul").load(path).select("key", "val", "hash"),
-//        Row(1, "a", "1") :: Row(2, "b", "2") :: Nil
-//      )
-//
-//      val tableInfo = SnapshotManagement(path).getTableInfoOnly
-//      assert(tableInfo.schema == new StructType()
-//        .add("key", "int", false)
-//        .add("val", "string")
-//        .add("hash", "string", false))
-//      assert(tableInfo.range_column.equals("key"))
-//      assert(tableInfo.hash_column.equals("hash"))
-//
-//    }
-//  }
-//
-//  testWithCaseSensitivity("case sensitivity of partition fields") {
-//    withTempDir { tempDir =>
-//      val query = "SELECT id + 1 as Foo, id as Bar FROM RANGE(1)"
-//      sql(query).write
-//        //        .partitionBy("foo")
-//        .option("rangePartitions", "foo")
-//        .format("lakesoul").save(tempDir.getAbsolutePath)
-//      checkAnswer(
-//        sql(query),
-//        spark.read.format("lakesoul").load(tempDir.getAbsolutePath).select("Foo", "Bar")
-//      )
-//
-//
-//      val allFiles = SnapshotManagement(tempDir.getAbsolutePath).snapshot.allDataInfoDS
-//      assert(getPartitionValues(allFiles, "Foo") === Array("1"))
-//      checkAnswer(
-//        spark.read.format("lakesoul").load(tempDir.getAbsolutePath).select("Foo", "Bar"),
-//        Row(1L, 0L)
-//      )
-//    }
-//  }
-//
-//  test("case sensitivity of partition fields (stream)") {
-//    // DataStreamWriter auto normalizes partition columns, therefore we don't need to check
-//    // case sensitive case
-//    withSQLConf(SQLConf.CASE_SENSITIVE.key -> "false") {
-//      withTempDir(checkpointDir => {
-//        withTempDir { tempDir =>
-//          val memSource = MemoryStream[(Long, Long)]
-//          val stream1 = startStream(memSource.toDF().toDF("Foo", "Bar"), tempDir, checkpointDir)
-//          try {
-//            memSource.addData((1L, 0L))
-//            stream1.processAllAvailable()
-//          } finally {
-//            stream1.stop()
-//          }
-//
-//          checkAnswer(
-//            spark.read.format("lakesoul").load(tempDir.getAbsolutePath).select("foo", "bar"),
-//            Row(1L, 0L)
-//          )
-//
-//          val allFiles = SnapshotManagement(tempDir.getAbsolutePath).snapshot.allDataInfoDS
-//          assert(getPartitionValues(allFiles, "Foo") === Array("1"))
-//        }
-//
-//      })
-//    }
-//  }
-//
-//  testWithCaseSensitivity("two fields with same name") {
-//    withTempDir { tempDir =>
-//      intercept[AnalysisException] {
-//        val query = "SELECT id as Foo, id as foo FROM RANGE(1)"
-//        //        sql(query).write.partitionBy("foo").format("lakesoul").save(tempDir.getAbsolutePath)
-//        sql(query).write.option("rangePartitions", "foo").format("lakesoul").save(tempDir.getAbsolutePath)
-//      }
-//    }
-//  }
-//
-//  testWithCaseSensitivity("two fields with same name (stream)") {
-//    withTempDir(checkpointDir => {
-//      withTempDir { tempDir =>
-//        val memSource = MemoryStream[(Long, Long)]
-//        val stream1 = startStream(memSource.toDF().toDF("Foo", "foo"), tempDir, checkpointDir)
-//        try {
-//          val e = intercept[StreamingQueryException] {
-//            memSource.addData((0L, 0L))
-//            stream1.processAllAvailable()
-//          }
-//          assert(e.cause.isInstanceOf[AnalysisException])
-//        } finally {
-//          stream1.stop()
-//        }
-//      }
-//
-//    })
-//  }
-//
-//  testWithCaseSensitivity("schema merging is case insenstive but preserves original case") {
-//    withTempDir { tempDir =>
-//      val query1 = "SELECT id as foo, id as bar FROM RANGE(1)"
-//      sql(query1).write.format("lakesoul").save(tempDir.getAbsolutePath)
-//
-//      val query2 = "SELECT id + 1 as Foo, id as bar FROM RANGE(1)" // notice how 'F' is capitalized
-//      sql(query2).write.format("lakesoul").mode("append").save(tempDir.getAbsolutePath)
-//
-//      val query3 = "SELECT id as bAr, id + 2 as Foo FROM RANGE(1)" // changed order as well
-//      sql(query3).write.format("lakesoul").mode("append").save(tempDir.getAbsolutePath)
-//
-//      val df = spark.read.format("lakesoul").load(tempDir.getAbsolutePath)
-//      checkAnswer(
-//        df.select("foo", "bar"),
-//        Row(0, 0) :: Row(1, 0) :: Row(2, 0) :: Nil
-//      )
-//      assert(df.schema.fieldNames === Seq("foo", "bar"))
-//    }
-//  }
-//
-//  testWithCaseSensitivity("schema merging preserving column case (stream)") {
-//    withTempDir(checkpointDir => {
-//      withTempDir { tempDir =>
-//        val memSource = MemoryStream[(Long, Long)]
-//        val stream1 = startStream(memSource.toDF().toDF("Foo", "Bar"), tempDir, checkpointDir, None)
-//        try {
-//          memSource.addData((0L, 0L))
-//          stream1.processAllAvailable()
-//        } finally {
-//          stream1.stop()
-//        }
-//        val stream2 = startStream(memSource.toDF().toDF("foo", "Bar"), tempDir, checkpointDir, None)
-//        try {
-//          memSource.addData((1L, 2L))
-//          stream2.processAllAvailable()
-//        } finally {
-//          stream2.stop()
-//        }
-//
-//        val df = spark.read.format("lakesoul").load(tempDir.getAbsolutePath)
-//        checkAnswer(
-//          df,
-//          Row(0L, 0L) :: Row(1L, 2L) :: Nil
-//        )
-//        assert(df.schema.fieldNames === Seq("Foo", "Bar"))
-//      }
-//
-//    })
-//  }
-//
-//
-//  test("replaceWhere predicate should be case insensitive") {
-//    withTempDir { tempDir =>
-//      val path = tempDir.getCanonicalPath
-//      Seq((1, "a"), (2, "b")).toDF("Key", "val").write
-//        //        .partitionBy("key")
-//        .option("rangePartitions", "key")
-//        .format("lakesoul").mode("append").save(path)
-//
-//      withSQLConf(SQLConf.CASE_SENSITIVE.key -> "false") {
-//        Seq((2, "c")).toDF("Key", "val").write
-//          .format("lakesoul")
-//          .mode("overwrite")
-//          .option("replaceWhere", "key = 2") // note the different case
-//          .save(path)
-//      }
-//
-//      checkAnswer(
-//        spark.read.format("lakesoul").load(path).select("key", "val"),
-//        Row(1, "a") :: Row(2, "c") :: Nil
-//      )
-//
-//      withSQLConf(SQLConf.CASE_SENSITIVE.key -> "true") {
-//        val e = intercept[AnalysisException] {
-//          Seq((2, "d")).toDF("Key", "val").write
-//            .format("lakesoul")
-//            .mode("overwrite")
-//            .option("replaceWhere", "key = 2") // note the different case
-//            .save(path)
-//        }
-//        assert(e.getMessage.contains("Key"))
-//      }
-//
-//      checkAnswer(
-//        spark.read.format("lakesoul").load(path).select("key", "val"),
-//        Row(1, "a") :: Row(2, "c") :: Nil
-//      )
-//    }
-//  }
-//
-//  private def startStream(df: Dataset[_],
-//                          tempDir: File,
-//                          checkpointDir: File,
-//                          partitionBy: Option[String] = Some("foo")): StreamingQuery = {
-//    val writer = df.writeStream
-//      .option("checkpointLocation", new File(checkpointDir, "_checkpoint").getAbsolutePath)
-//      .format("lakesoul")
-//    partitionBy.foreach(writer.partitionBy(_))
-//    writer.start(tempDir.getAbsolutePath)
-//  }
-//
-//
-//}
-=======
 /*
  * Copyright [2022] [DMetaSoul Team]
  *
@@ -926,5 +464,4 @@
   }
 
 
-}
->>>>>>> ebcf6e7b
+}