--- conflicted
+++ resolved
@@ -25,13 +25,9 @@
     </build>
 
     <properties>
-<<<<<<< HEAD
-        <postgresql.version>42.4.1</postgresql.version>
-=======
         <postgresql.version>42.5.1</postgresql.version>
         <spark.version>3.1.2</spark.version>
         <debezium.version>1.5.4.Final</debezium.version>
->>>>>>> 1780a4fc
         <scala.binary.version>2.12</scala.binary.version>
         <mysql.version>8.0.30</mysql.version>
         <local.scope>provided</local.scope>
