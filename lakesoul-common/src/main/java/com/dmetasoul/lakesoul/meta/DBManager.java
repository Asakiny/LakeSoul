--- conflicted
+++ resolved
@@ -146,11 +146,7 @@
     }
 
     //for partition snapshot with some version
-<<<<<<< HEAD
-    public PartitionInfo getSinglePartitionInfo(String tableId, String partitionDesc,int version) {
-=======
     public PartitionInfo getSinglePartitionInfo(String tableId, String partitionDesc, int version) {
->>>>>>> 49dcb25c
         return partitionInfoDao.findByKey(tableId, partitionDesc, version);
     }
 
@@ -460,11 +456,7 @@
         }
         boolean conflictFlag = partitionInfoDao.transactionInsert(newPartitionList, snapshotsList);
         while (!conflictFlag && time < DBConfig.MAX_COMMIT_ATTEMPTS) {
-<<<<<<< HEAD
-            conflictFlag = appendConflict(tableId, partitionDescList, rawMap, newMap, snapshotsList,time+1);
-=======
             conflictFlag = appendConflict(tableId, partitionDescList, rawMap, newMap, snapshotsList, time + 1);
->>>>>>> 49dcb25c
         }
 
         return conflictFlag;
@@ -519,11 +511,7 @@
 
         boolean conflictFlag = partitionInfoDao.transactionInsert(newPartitionList, snapshotsList);
         while (!conflictFlag && time < DBConfig.MAX_COMMIT_ATTEMPTS) {
-<<<<<<< HEAD
-            conflictFlag = appendConflict(tableId, partitionDescList, rawMap, newMap, snapshotsList, time+1);
-=======
             conflictFlag = appendConflict(tableId, partitionDescList, rawMap, newMap, snapshotsList, time + 1);
->>>>>>> 49dcb25c
         }
 
         return conflictFlag;
@@ -563,11 +551,7 @@
         }
         boolean conflictFlag = partitionInfoDao.transactionInsert(newPartitionList, snapshotsList);
         while (!conflictFlag && time < DBConfig.MAX_COMMIT_ATTEMPTS) {
-<<<<<<< HEAD
-            conflictFlag = updateConflict(tableId, partitionDescList, rawMap, newMap, snapshotsList, time+1);
-=======
             conflictFlag = updateConflict(tableId, partitionDescList, rawMap, newMap, snapshotsList, time + 1);
->>>>>>> 49dcb25c
         }
         return conflictFlag;
     }
@@ -608,11 +592,7 @@
         }
         boolean conflictFlag = partitionInfoDao.transactionInsert(newPartitionList, snapshotsList);
         while (!conflictFlag && time < DBConfig.MAX_COMMIT_ATTEMPTS) {
-<<<<<<< HEAD
-            conflictFlag = mergeConflict(tableId, partitionDescList, rawMap, newMap, snapshotsList, time+1);
-=======
             conflictFlag = mergeConflict(tableId, partitionDescList, rawMap, newMap, snapshotsList, time + 1);
->>>>>>> 49dcb25c
         }
 
         return conflictFlag;
@@ -658,11 +638,7 @@
         DataCommitInfo metaCommitInfo = dataCommitInfoDao.selectByPrimaryKey(tableId, partitionDesc, commitId);
         if (metaCommitInfo != null && metaCommitInfo.isCommitted()) {
             LOG.info("DataCommitInfo with tableId={}, commitId={} committed already",
-<<<<<<< HEAD
-                     tableId, commitId.toString());
-=======
                     tableId, commitId.toString());
->>>>>>> 49dcb25c
             return;
         } else if (metaCommitInfo == null) {
             dataCommitInfoDao.insert(dataCommitInfo);
