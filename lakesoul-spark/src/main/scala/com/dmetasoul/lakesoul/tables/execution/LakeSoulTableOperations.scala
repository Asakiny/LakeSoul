/*
 * Copyright [2022] [DMetaSoul Team]
 *
 * Licensed under the Apache License, Version 2.0 (the "License");
 * you may not use this file except in compliance with the License.
 * You may obtain a copy of the License at
 *
 *     http://www.apache.org/licenses/LICENSE-2.0
 *
 * Unless required by applicable law or agreed to in writing, software
 * distributed under the License is distributed on an "AS IS" BASIS,
 * WITHOUT WARRANTIES OR CONDITIONS OF ANY KIND, either express or implied.
 * See the License for the specific language governing permissions and
 * limitations under the License.
 */

package com.dmetasoul.lakesoul.tables.execution

import com.dmetasoul.lakesoul.meta.MetaVersion
import com.dmetasoul.lakesoul.tables.LakeSoulTable
import org.apache.spark.sql.catalyst.analysis.UnresolvedAttribute
import org.apache.spark.sql.catalyst.expressions.Expression
import org.apache.spark.sql.catalyst.plans.logical.{Assignment, DeleteFromTable, LakeSoulUpsert, UpdateTable}
import org.apache.spark.sql.lakesoul.SnapshotManagement
import org.apache.spark.sql.lakesoul.commands._
import org.apache.spark.sql.lakesoul.exception.LakeSoulErrors
import org.apache.spark.sql.lakesoul.rules.PreprocessTableUpsert
import org.apache.spark.sql.lakesoul.sources.LakeSoulSQLConf
import org.apache.spark.sql.lakesoul.utils.AnalysisHelper
import org.apache.spark.sql.types.{StructField, StructType}
import org.apache.spark.sql.{Column, DataFrame, SparkSession, functions}

import scala.collection.mutable

trait LakeSoulTableOperations extends AnalysisHelper {
  self: LakeSoulTable =>

  protected def sparkSession: SparkSession = self.toDF.sparkSession

  protected def executeDelete(condition: Option[Expression]): Unit = {
    val delete = DeleteFromTable(self.toDF.queryExecution.analyzed, condition)
    toDataset(sparkSession, delete)
  }


  protected def toStrColumnMap(map: Map[String, String]): Map[String, Column] = {
    map.toSeq.map { case (k, v) => k -> functions.expr(v) }.toMap
  }

  protected def executeUpdate(set: Map[String, Column], condition: Option[Column]): Unit = {
    val assignments = set.map { case (targetColName, column) =>
      Assignment(UnresolvedAttribute.quotedString(targetColName), column.expr)
    }.toSeq
    val update = UpdateTable(self.toDF.queryExecution.analyzed, assignments, condition.map(_.expr))
    toDataset(sparkSession, update)
  }


  protected def executeUpsert(targetTable: LakeSoulTable,
                              sourceDF: DataFrame,
                              condition: String): Unit = {

    val target = targetTable.toDF.queryExecution.analyzed
    val source = sourceDF.queryExecution.analyzed

    val shouldAutoMigrate = sparkSession.sessionState.conf.getConf(LakeSoulSQLConf.SCHEMA_AUTO_MIGRATE)
    // Migrated schema to be used for schema evolution.
    val finalSchema = if (shouldAutoMigrate) {
      // We can't just use the merge method in StructType, because it doesn't account
      // for possible implicit conversions. Instead, we use the target schema for all
      // existing columns and the source schema only for new ones.
      val targetSchema = target.schema
      val migratedSchema = mutable.ListBuffer[StructField]()
      targetSchema.foreach(migratedSchema.append(_))

      source.schema.foreach { col =>
        val isInTarget = targetSchema.exists { targetCol =>
          target.conf.resolver(targetCol.name, col.name)
        }
        if (!isInTarget) {
          migratedSchema.append(col)
        }
      }

      StructType(migratedSchema)
    } else {
      target.schema
    }

    val upsert = LakeSoulUpsert(
      target,
      source,
      condition,
      if (shouldAutoMigrate) Some(finalSchema) else None)

    toDataset(sparkSession, PreprocessTableUpsert(sparkSession.sessionState.conf)(upsert))

  }


  protected def executeCompaction(df: DataFrame,
                                  snapshotManagement: SnapshotManagement,
                                  condition: String,
                                  force: Boolean = true,
                                  mergeOperatorInfo: Map[String, String],
<<<<<<< HEAD
                                  hiveTableName: String = ""): Unit = {
    val df = toDataset(sparkSession, CompactionCommand(
=======
                                  hiveTableName: String = "",
                                  hivePartitionName: String = ""): Unit = {
    toDataset(sparkSession, CompactionCommand(
>>>>>>> 1780a4fc
      snapshotManagement,
      condition,
      force,
      mergeOperatorInfo,
<<<<<<< HEAD
      hiveTableName))
    df
=======
      hiveTableName,
      hivePartitionName))

>>>>>>> 1780a4fc
  }

  protected def executeDropTable(snapshotManagement: SnapshotManagement): Unit = {
    val snapshot = snapshotManagement.snapshot
    val tableInfo = snapshot.getTableInfo

    if (!MetaVersion.isTableIdExists(tableInfo.table_path_s.get, tableInfo.table_id)) {
      LakeSoulErrors.tableNotFoundException(tableInfo.table_path_s.get, tableInfo.table_id)
    }
    DropTableCommand.run(snapshot)
  }

  protected def executeDropPartition(snapshotManagement: SnapshotManagement,
                                     condition: Expression): Unit = {
    DropPartitionCommand.run(
      snapshotManagement.snapshot,
      condition)
  }


  protected def executeCleanupPartition(snapshotManagement: SnapshotManagement,partitionDesc:String,
                                        endTime:Long): Unit = {
    CleanupPartitionDataCommand.run(snapshotManagement.snapshot,partitionDesc, endTime);
  }
}<|MERGE_RESOLUTION|>--- conflicted
+++ resolved
@@ -103,26 +103,15 @@
                                   condition: String,
                                   force: Boolean = true,
                                   mergeOperatorInfo: Map[String, String],
-<<<<<<< HEAD
-                                  hiveTableName: String = ""): Unit = {
-    val df = toDataset(sparkSession, CompactionCommand(
-=======
                                   hiveTableName: String = "",
                                   hivePartitionName: String = ""): Unit = {
     toDataset(sparkSession, CompactionCommand(
->>>>>>> 1780a4fc
       snapshotManagement,
       condition,
       force,
       mergeOperatorInfo,
-<<<<<<< HEAD
-      hiveTableName))
-    df
-=======
       hiveTableName,
       hivePartitionName))
-
->>>>>>> 1780a4fc
   }
 
   protected def executeDropTable(snapshotManagement: SnapshotManagement): Unit = {
