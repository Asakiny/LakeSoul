--- conflicted
+++ resolved
@@ -24,14 +24,9 @@
 import org.apache.spark.sql.execution.datasources.parquet.{ParquetFilters, SparkToParquetSchemaConverter}
 import org.apache.spark.sql.execution.datasources.v2.FileScanBuilder
 import org.apache.spark.sql.execution.datasources.v2.merge.{MultiPartitionMergeBucketScan, MultiPartitionMergeScan, OnePartitionMergeBucketScan}
-<<<<<<< HEAD
-import org.apache.spark.sql.execution.datasources.v2.parquet.{NativeParquetScan, ParquetScan}
+import org.apache.spark.sql.execution.datasources.v2.parquet.{EmptyParquetScan, NativeParquetScan, ParquetScan}
 import org.apache.spark.sql.internal.SQLConf.LegacyBehaviorPolicy
 import org.apache.spark.sql.lakesoul.sources.LakeSoulSQLConf
-=======
-import org.apache.spark.sql.execution.datasources.v2.parquet.{NativeParquetScan, ParquetScan, EmptyParquetScan}
-import org.apache.spark.sql.lakesoul.sources.{LakeSoulSQLConf, LakeSoulSourceUtils}
->>>>>>> 3118719a
 import org.apache.spark.sql.lakesoul.utils.{DataFileInfo, SparkUtil, TableInfo}
 import org.apache.spark.sql.lakesoul.{LakeSoulFileIndexV2, LakeSoulUtils}
 import org.apache.spark.sql.sources.Filter
@@ -72,36 +67,12 @@
     parquetFilters.convertibleFilters(pushedDataFilters).toArray
   }
 
-<<<<<<< HEAD
   override def pushDataFilters(dataFilters: Array[Filter]): Array[Filter] = dataFilters
 
   override protected val supportsNestedSchemaPruning: Boolean = true
-=======
-  override protected val supportsNestedSchemaPruning: Boolean = true
-
-  private var filters: Array[Filter] = Array.empty
-
-  override def pushFilters(filters: Array[Filter]): Array[Filter] = {
-    this.filters = filters
-    this.filters
-  }
-
-  def parseFilter(): Expression = {
-    val predicts = filters.length match {
-      case 0 => expressions.Literal(true)
-      case _ => LakeSoulSourceUtils.translateFilters(filters)
-    }
-    predicts
-  }
-
-  // Note: for Parquet, the actual filter push down happens in [[ParquetPartitionReaderFactory]].
-  // It requires the Parquet physical schema to determine whether a filter is convertible.
-  // All filters that can be converted to Parquet are pushed down.
-  override def pushedFilters: Array[Filter] = pushedParquetFilters
->>>>>>> 3118719a
 
   //note: hash partition columns must be last
-  def mergeReadDataSchema(): StructType = {
+  private def mergeReadDataSchema(): StructType = {
     StructType((readDataSchema() ++ tableInfo.hash_partition_schema).distinct)
   }
 
@@ -111,18 +82,9 @@
 
     var files: Seq[DataFileInfo] = Seq.empty
 
-<<<<<<< HEAD
-    if (SparkUtil.isPartitionVersionRead(fileIndex.snapshotManagement)) {
-=======
-    val filters = Seq(parseFilter())
-
-    val (partitionFilters, dataFilters) = LakeSoulUtils.splitMetadataAndDataPredicates(filters,
-      tableInfo.range_partition_columns, sparkSession)
-
     val isPartitionVersionRead = SparkUtil.isPartitionVersionRead(fileIndex.snapshotManagement)
 
     if (isPartitionVersionRead) {
->>>>>>> 3118719a
       files = fileIndex.getFileInfoForPartitionVersion()
     } else {
       files = fileIndex.matchingFiles(partitionFilters, dataFilters)
@@ -136,17 +98,11 @@
     } else {
       hasNoDeltaFile = fileInfo.forall(f => f._2.size <= 1)
     }
-<<<<<<< HEAD
-
-    if (tableInfo.hash_partition_columns.isEmpty || fileInfo.isEmpty) {
-      parquetScan()
-=======
     if (fileInfo.isEmpty) {
       EmptyParquetScan(sparkSession, hadoopConf, fileIndex, dataSchema, readDataSchema(),
         readPartitionSchema(), pushedParquetFilters, options, partitionFilters, dataFilters)
     } else if (tableInfo.hash_partition_columns.isEmpty) {
-      parquetScan(partitionFilters, dataFilters)
->>>>>>> 3118719a
+      parquetScan()
     }
     else if (onlyOnePartition) {
       if (fileIndex.snapshotManagement.snapshot.getPartitionInfoArray.forall(p => p.commit_op.equals("CompactionCommit"))) {
@@ -169,7 +125,7 @@
   }
 
 
-  def parquetScan(): Scan = {
+  private def parquetScan(): Scan = {
     if (sparkSession.sessionState.conf.getConf(LakeSoulSQLConf.NATIVE_IO_ENABLE)) {
       NativeParquetScan(
         sparkSession, hadoopConf, fileIndex, dataSchema, readDataSchema(),
