--- conflicted
+++ resolved
@@ -89,12 +89,7 @@
         <dependency>
             <groupId>org.yaml</groupId>
             <artifactId>snakeyaml</artifactId>
-<<<<<<< HEAD
             <version>1.32</version>
-=======
-            <version>1.31</version>
->>>>>>> 74a5d6a9
-            <scope>${local.scope}</scope>
         </dependency>
 
         <!--      test deps        -->
